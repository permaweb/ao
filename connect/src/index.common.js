--- conflicted
+++ resolved
@@ -21,7 +21,7 @@
 import { dryrunWith } from './lib/dryrun/index.js'
 import { assignWith } from './lib/assign/index.js'
 import { joinUrl } from './lib/utils.js'
-import { getOperator, getNodeBalance } from './lib/payments/index.js'
+// import { getOperator, getNodeBalance } from './lib/payments/index.js'
 
 // eslint-disable-next-line no-unused-vars
 import { Types } from './dal.js'
@@ -45,180 +45,6 @@
  */
 export function connectWith({ createDataItemSigner, createSigner }) {
   const _logger = createLogger()
-
-  /**
-   * Run connect in HyperBEAM mode, relaying network calls through the configured
-   * HyperBEAM node.
-   *
-   * @deprecated - relay mode will instead be triggered by a device passed to
-   * mainnet mode. This should be removed at earliest convenience.
-   *
-   * @typedef HyperBeam
-   * @property {any} wallet - the wallet to use to sign HyperBEAM HTTP messages
-   * @property {string} [RELAY_URL] the HyperBEAM node
-   *
-   * @param {Services & HyperBeam} args
-   * @returns {Omit<ReturnType<connect>, 'createDataItemSigner'> & { createDataItemSigner: () => Types['signer'] }}
-   */
-  // eslint-disable-next-line no-unused-vars
-  function relayMode({
-    MODE,
-    signer,
-    GRAPHQL_URL,
-    GRAPHQL_MAX_RETRIES,
-    GRAPHQL_RETRY_BACKOFF,
-    MU_URL = DEFAULT_RELAY_MU_URL,
-    CU_URL = DEFAULT_RELAY_CU_URL,
-    RELAY_URL = DEFAULT_RELAY_URL,
-    fetch: originalFetch = defaultFetch
-  }) {
-    const logger = _logger.child('relay')
-    logger('Mode Activated 🔀')
-
-    if (!signer) { throw new Error('relay mode requires providing a signer to connect()') }
-
-    const relayDataItemSigner = signer ? () => signer : createDataItemSigner
-
-    const relaySigner = signer ? () => signer : createSigner
-
-    const fetch = HbClient.relayerWith({
-      /**
-       * Always wrap default fetch with relayer,
-       * no embellishment beyond the relayer
-       */
-      fetch: defaultFetch,
-      logger,
-      HB_URL: RELAY_URL,
-      signer
-    })
-
-    const requestLogger = logger.child('request')
-    const request = requestWith({
-      logger: requestLogger,
-      request: HbClient.requestWith({
-        fetch: defaultFetch,
-        logger: requestLogger,
-        HB_URL: RELAY_URL,
-        signer
-      })
-    })
-
-    const { validate } = schedulerUtilsConnect({
-      cacheSize: 100,
-      GRAPHQL_URL,
-      GRAPHQL_MAX_RETRIES,
-      GRAPHQL_RETRY_BACKOFF
-    })
-
-    const resultLogger = logger.child('result')
-    const result = resultWith({
-      signer,
-      loadResult: CuClient.loadResultWith({
-        fetch,
-        CU_URL,
-        logger: resultLogger
-      }),
-      logger: resultLogger
-    })
-
-    const messageLogger = logger.child('message')
-    const message = messageWith({
-      signer,
-      deployMessage: MuClient.deployMessageWith({
-        fetch,
-        MU_URL,
-        logger: messageLogger
-      }),
-      logger: messageLogger
-    })
-
-    const spawnLogger = logger.child('spawn')
-    const spawn = spawnWith({
-      signer,
-      loadTransactionMeta: GatewayClient.loadTransactionMetaWith({
-        fetch: originalFetch,
-        GRAPHQL_URL,
-        logger: spawnLogger
-      }),
-      validateScheduler: validate,
-      deployProcess: MuClient.deployProcessWith({
-        fetch,
-        MU_URL,
-        logger: spawnLogger
-      }),
-      logger: spawnLogger
-    })
-
-    const monitorLogger = logger.child('monitor')
-    const monitor = monitorWith({
-      signer,
-      deployMonitor: MuClient.deployMonitorWith({
-        fetch,
-        MU_URL,
-        logger: monitorLogger
-      }),
-      logger: monitorLogger
-    })
-
-    const unmonitorLogger = logger.child('unmonitor')
-    const unmonitor = unmonitorWith({
-      signer,
-      deployUnmonitor: MuClient.deployUnmonitorWith({
-        fetch,
-        MU_URL,
-        logger: unmonitorLogger
-      }),
-      logger: monitorLogger
-    })
-
-    const resultsLogger = logger.child('results')
-    const results = resultsWith({
-      signer,
-      queryResults: CuClient.queryResultsWith({
-        fetch,
-        CU_URL,
-        logger: resultsLogger
-      }),
-      logger: resultsLogger
-    })
-
-    const dryrunLogger = logger.child('dryrun')
-    const dryrun = dryrunWith({
-      signer,
-      dryrunFetch: CuClient.dryrunFetchWith({
-        fetch,
-        CU_URL,
-        logger: dryrunLogger
-      }),
-      logger: dryrunLogger
-    })
-
-    const assignLogger = logger.child('assign')
-    const assign = assignWith({
-      signer,
-      deployAssign: MuClient.deployAssignWith({
-        fetch,
-        MU_URL,
-        logger: assignLogger
-      }),
-      logger: messageLogger
-    })
-
-    return {
-      MODE,
-      request,
-      result,
-      results,
-      message,
-      spawn,
-      monitor,
-      unmonitor,
-      dryrun,
-      assign,
-      ccreateDataItemSigner: relayDataItemSigner,
-      createSigner: relaySigner
-    }
-  }
 
   function legacyMode({
     MODE,
@@ -388,93 +214,14 @@
     CU_URL = DEFAULT_RELAY_CU_URL,
     fetch = defaultFetch
   }) {
-    const isRelayMode = device === 'relay@1.0'
-    const logger = isRelayMode
-      ? _logger.child('mainnet-relay')
-      : _logger.child('mainnet-process')
-    logger('Mode Activated %s', isRelayMode ? '🔀' : '🐲')
+    const logger = _logger.child('mainnet-process')
+    logger('Mode Activated %s', '🐲')
 
     if (!signer) { throw new Error('mainnet mode requires providing a signer to connect()') }
 
     const mainnetDataItemSigner = signer ? () => signer : createDataItemSigner
 
     const mainnetSigner = signer ? () => signer : createSigner
-
-    const relayFetch = HbClient.relayerWith({
-      /**
-       * Always wrap default fetch with relayer,
-       * no embellishment beyond the relayer
-       */
-      fetch: defaultFetch,
-      logger,
-      HB_URL: URL,
-      signer
-    })
-
-    /**
-     * TODO: implement validating a scheduler
-     */
-    async function mockValidate(address) {
-      logger('Mock validation for address "%s"', address)
-      return true
-    }
-
-    const resultLogger = logger.child('result')
-    const loadResult = isRelayMode
-      ? CuClient.loadResultWith({
-        fetch: relayFetch,
-        logger: resultLogger,
-        HB_URL: URL,
-        CU_URL,
-        signer
-      })
-      : HbClient.loadResultWith({
-        fetch: defaultFetch,
-        logger: resultLogger,
-        HB_URL: URL,
-        signer
-      })
-    const result = resultWith({
-      signer,
-      loadResult,
-      logger: resultLogger
-    })
-
-    const messageLogger = logger.child('message')
-    const deployMessage = isRelayMode
-      ? MuClient.deployMessageWith({
-        fetch: isRelayMode ? relayFetch : defaultFetch,
-        logger: messageLogger,
-        HB_URL: URL,
-        MU_URL,
-        CU_URL,
-        signer
-      })
-      : HbClient.deployMessageWith({
-        fetch: defaultFetch,
-        logger: messageLogger,
-        HB_URL: URL,
-        signer
-      })
-    const message = messageWith({
-      signer,
-      deployMessage,
-      logger: messageLogger
-    })
-
-    const resultsLogger = logger.child('results')
-    const queryResults = isRelayMode
-      ? CuClient.queryResultsWith({
-        fetch: relayFetch,
-        CU_URL,
-        logger: resultsLogger
-      })
-      : HbClient.queryResultsWith({
-        fetch: defaultFetch,
-        HB_URL: URL,
-        logger: resultsLogger,
-        signer
-      })
 
     const getMessageById = messageIdWith({
       getMessageId: SuClient.getMessageById({ fetch, locate })
@@ -489,50 +236,6 @@
         fetch,
         locate
       })
-    })
-
-    const results = resultsWith({
-      signer,
-      queryResults,
-      logger: resultsLogger
-    })
-
-    const spawnLogger = logger.child('spawn')
-    const deployProcess = isRelayMode
-      ? MuClient.deployProcessWith({
-        fetch: relayFetch,
-        HB_URL: URL,
-        MU_URL,
-        logger: spawnLogger
-      })
-      : HbClient.deployProcessWith({
-        fetch: defaultFetch,
-        logger: spawnLogger,
-        HB_URL: URL,
-        signer
-      })
-
-    const spawn = spawnWith({
-      signer,
-      loadTransactionMeta: GatewayClient.loadTransactionMetaWith({
-        fetch,
-        GRAPHQL_URL,
-        logger: spawnLogger
-      }),
-      validateScheduler: mockValidate,
-      deployProcess,
-      logger: spawnLogger
-    })
-
-    const dryrunLogger = logger.child('dryrun')
-    const dryrun = dryrunWith({
-      signer,
-      dryrunFetch: CuClient.dryrunFetchWith({
-        fetch: isRelayMode ? relayFetch : fetch,
-        CU_URL,
-        logger: dryrunLogger
-      }),
-      logger: dryrunLogger
     })
 
     const requestLogger = logger.child('request')
@@ -542,11 +245,6 @@
       logger: requestLogger,
       MODE,
       method: 'GET',
-      device,
-      dryrun,
-      message,
-      result,
-      spawn,
       request: HbClient.requestWith({
         fetch: defaultFetch,
         logger: requestLogger,
@@ -555,109 +253,20 @@
       })
     })
 
-    const getLogger = logger.child('get')
-    const get = requestWith({
-      logger: getLogger,
-      MODE,
-      method: 'GET',
-      device,
-      dryrun,
-      message,
-      result,
-      spawn,
-      signer,
-      request: HbClient.requestWith({
-        fetch: defaultFetch,
-        method: 'GET',
-        logger: getLogger,
-        HB_URL: URL,
-        signer
-      })
-    })
-
-    const postLogger = logger.child('post')
-    const post = requestWith({
-      signer,
-      logger: postLogger,
-      MODE,
-      method: 'POST',
-      device,
-      dryrun,
-      message,
-      result,
-      spawn,
-      request: HbClient.requestWith({
-        fetch: defaultFetch,
-        method: 'GET',
-        logger: postLogger,
-        HB_URL: URL,
-        signer
-      })
-    })
-    // const monitorLogger = logger.child('monitor')
-    // const monitor = monitorWith({
-    //   deployMonitor: MuClient.deployMonitorWith({ fetch, MU_URL, logger: monitorLogger }),
-    //   logger: monitorLogger
-    // })
-
-    // const unmonitorLogger = logger.child('unmonitor')
-    // const unmonitor = unmonitorWith({
-    //   deployUnmonitor: MuClient.deployUnmonitorWith({ fetch, MU_URL, logger: unmonitorLogger }),
-    //   logger: monitorLogger
-    // })
-
-    // const resultsLogger = logger.child('results')
-    // const results = resultsWith({
-    //   queryResults: CuClient.queryResultsWith({ fetch, CU_URL, logger: resultsLogger }),
-    //   logger: resultsLogger
-    // })
-
-    // const dryrunLogger = logger.child('dryrun')
-    // const dryrun = dryrunWith({
-    //   dryrunFetch: CuClient.dryrunFetchWith({ fetch, CU_URL, logger: dryrunLogger }),
-    //   logger: dryrunLogger
-    // })
-
-    // const assignLogger = logger.child('assign')
-    // const assign = assignWith({
-    //   deployAssign: MuClient.deployAssignWith({
-    //     fetch,
-    //     MU_URL,
-    //     logger: assignLogger
-    //   }),
-    //   logger: messageLogger
-    // })
-
-<<<<<<< HEAD
+
     return { MODE: 'mainnet', 
       request, 
-      createSigner: mainnetSigner 
-=======
-    return {
-      MODE: isRelayMode ? 'relay' : 'mainnet',
-      request,
+      createSigner: mainnetSigner,
+      createDataItemSigner: mainnetDataItemSigner,
       getMessages,
       getLastSlot,
       getMessageById,
-      get,
-      post,
-      result,
-      message,
-      spawn,
-      results,
-      getOperator: getOperator({ fetch, URL }),
-      getNodeBalance: getNodeBalance({
-        request: HbClient.requestWith({
-          fetch: defaultFetch,
-          method: 'GET',
-          logger: postLogger,
-          HB_URL: URL,
-          signer
-        })
-      }),
-      createDataItemSigner: mainnetDataItemSigner,
-      createSigner: mainnetSigner
->>>>>>> 44a1a02c
+      /**
+      * do we want helpers for payments?
+      *
+      * - getOperator
+      * - getNodeBalance
+      */
     }
   }
 
