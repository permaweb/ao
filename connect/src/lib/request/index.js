import { identity } from 'ramda'
import { z } from 'zod'
import { of, Rejected, fromPromise } from 'hyper-async'

import { errFrom } from '../utils.js'
import { transformToMap } from './transform.js'
import { dispatch } from './dispatch.js'
import { handleFormat } from './format.js'

const inputSchema = z
  .object({
    path: z.string().min(1, { message: 'path is required' }),
    method: z.string()
  })
  .passthrough()

/**
 * @callback Request
 * @param {Record<string, any>} fields
 * @returns {Promise<Response>} result
 *
 * @returns {Request}
 */
export function requestWith (env) {
  /**
   * TODO: split into separate modules
   * wrap side effect with schema from dal
   */
  const logger = env.logger
  const request = env.request
  const message = env.message
  const result = env.result
  const dryrun = env.dryrun
  const spawn = env.spawn

  const signer = env.signer
  const device = env.device
  const method = env.method

  const mode = env.MODE

  const verifyInput = (args) => {
    if (args.device === 'relay@1.0' && args.Type === 'Process') {
      return of(
        z
          .object({
            path: z.string().min(1, { message: 'path is required' }),
            method: z.string(),
            Module: z.string(),
            Scheduler: z.string()
          })
          .passthrough()
          .parse(args)
      )
    }
    return of(inputSchema.parse(args))
  }

<<<<<<< HEAD
  return (fields) => {
    const retry = (fn, request, attempts) =>
      fn(request).bichain(err => {
        if (err.name !== 'RedirectRequested') return Rejected(err)
        if (attempts <= 0) return Rejected(err)
        const newRequest = {
          ...request,
          device: err.device
=======
  const transformToMap = (mode) => (result) => {
    const map = {}
    if (mode === 'relay@1.0') {
      // console.log('Mainnet (M1) result', result)
      if (typeof result === 'string') {
        return result
      }

      if (result.Output && result.Output.data) {
        map.Output = {
          text: () => Promise.resolve(result.Output.data)
        }
      }
      if (result.Messages) {
        map.Messages = result.Messages.map((m) => {
          const miniMap = {}
          m.Tags.forEach((t) => {
            miniMap[t.name] = {
              text: () => Promise.resolve(t.value)
            }
          })
          miniMap.Data = {
            text: () => Promise.resolve(m.Data),
            json: () => Promise.resolve(JSON.parse(m.Data)),
            binary: () => Promise.resolve(Buffer.from(m.Data))
          }
          miniMap.Target = {
            text: () => Promise.resolve(m.Target)
          }
          miniMap.Anchor = {
            text: () => Promise.resolve(m.Anchor)
          }
          return miniMap
        })
      }
      return map
    } else {
      // console.log('Mainnet (M2) result', result)
      const res = result
      let body = ''
      res.headers.forEach((v, k) => {
        map[k] = {
          text: () => Promise.resolve(v)
>>>>>>> 1f730464
        }
        return retry(fn, newRequest, attempts - 1)
      }, of)

    const operation = (ctx) => verifyInput(ctx)
      .map(handleFormat(mode, device))
      .chain(dispatch({ request, spawn, message, result, dryrun, signer }))
      .map((_) => {
        logger(
          'Received response from message sent to path "%s"',
          fields?.path ?? '/'
        )
        return _
      })
      .map(transformToMap(device))
      .bimap(errFrom, identity)

<<<<<<< HEAD
    return (
      
      retry(operation, { path: `/~${device}`, ...fields, method: fields.method ?? method }, 1)
=======
      if (typeof res.body === 'string') {
        try {
          body = JSON.parse(res.body)
          return { ...map, ...body }
        } catch (e) {
          // console.log('Mainnet (M2) error', e)
          map.body = body
        }
      }
      // console.log('Mainnet (M2) default reply', map)
      return map
    }
  }

  return (fields) => {
    return (
      of({ path: `/~${device}`, ...fields, method: fields.method ?? method })
        .chain(verifyInput)

        // is the the best place to either call
        // legacy mode just an ANS-104
        // mainnet relay-device = hsig + ans-104
        // mainnet process-device -> hsig
        .map(handleFormat)

        .chain(dispatch({ request, spawn, message, result, dryrun }))

        .map((res) => {
          logger(
            'Received response from message sent to path "%s" with res %O',
            fields?.path ?? '/',
            res
          )
          return res
        })
        .map(transformToMap(device))

        .bimap(errFrom, identity)
>>>>>>> 1f730464
        .toPromise()
    )
  }
}

/**

*/
// eslint-disable-next-line no-unused-vars
function getResult (request) {
  return (payload) => fromPromise((payload) => {
    const process = payload.headers.get('process')
    const slot = payload.headers.get('slot')
    // return Promise.resolve({slot, process})
    // eslint-disable-next-line no-unused-vars
    return request({
      path: `/${process}/compute&slot+integer=${slot}/results/json`,
      method: 'POST',
      target: process,
      'slot+integer': slot,
      accept: 'application/json'
    })
  })(payload)
}<|MERGE_RESOLUTION|>--- conflicted
+++ resolved
@@ -56,16 +56,6 @@
     return of(inputSchema.parse(args))
   }
 
-<<<<<<< HEAD
-  return (fields) => {
-    const retry = (fn, request, attempts) =>
-      fn(request).bichain(err => {
-        if (err.name !== 'RedirectRequested') return Rejected(err)
-        if (attempts <= 0) return Rejected(err)
-        const newRequest = {
-          ...request,
-          device: err.device
-=======
   const transformToMap = (mode) => (result) => {
     const map = {}
     if (mode === 'relay@1.0') {
@@ -109,7 +99,31 @@
       res.headers.forEach((v, k) => {
         map[k] = {
           text: () => Promise.resolve(v)
->>>>>>> 1f730464
+        }
+      })
+
+      if (typeof res.body === 'string') {
+        try {
+          body = JSON.parse(res.body)
+          return { ...map, ...body }
+        } catch (e) {
+          // console.log('Mainnet (M2) error', e)
+          map.body = body
+        }
+      }
+      // console.log('Mainnet (M2) default reply', map)
+      return map
+    }
+  }
+
+  return (fields) => {
+    const retry = (fn, request, attempts) =>
+      fn(request).bichain(err => {
+        if (err.name !== 'RedirectRequested') return Rejected(err)
+        if (attempts <= 0) return Rejected(err)
+        const newRequest = {
+          ...request,
+          device: err.device
         }
         return retry(fn, newRequest, attempts - 1)
       }, of)
@@ -127,26 +141,6 @@
       .map(transformToMap(device))
       .bimap(errFrom, identity)
 
-<<<<<<< HEAD
-    return (
-      
-      retry(operation, { path: `/~${device}`, ...fields, method: fields.method ?? method }, 1)
-=======
-      if (typeof res.body === 'string') {
-        try {
-          body = JSON.parse(res.body)
-          return { ...map, ...body }
-        } catch (e) {
-          // console.log('Mainnet (M2) error', e)
-          map.body = body
-        }
-      }
-      // console.log('Mainnet (M2) default reply', map)
-      return map
-    }
-  }
-
-  return (fields) => {
     return (
       of({ path: `/~${device}`, ...fields, method: fields.method ?? method })
         .chain(verifyInput)
@@ -170,7 +164,6 @@
         .map(transformToMap(device))
 
         .bimap(errFrom, identity)
->>>>>>> 1f730464
         .toPromise()
     )
   }
