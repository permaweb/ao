--- conflicted
+++ resolved
@@ -80,11 +80,8 @@
         // Don't event vacuum on dry runs
         if (message && !message['Read-Only']) {
           await eventVacuum.processLogs(
-<<<<<<< HEAD
             output.Error ?? output.Output.data,
-=======
-            output.Output.data,
->>>>>>> cec77235
+
             processId,
             +ordinate,
             output.GasUsed,
