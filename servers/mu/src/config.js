--- conflicted
+++ resolved
@@ -1,21 +1,8 @@
-<<<<<<< HEAD
+
 if (!process.env.WALLET) {
   console.error(
     "Please pass a WALLET into the environment. eg. process.env.WALLET should be your JWK string."
   );
-=======
-import path from 'path'
-import fs from 'fs'
-
-const walletPath = process.env.PATH_TO_WALLET
-const walletKey = JSON.parse(fs.readFileSync(path.resolve(walletPath), 'utf8'))
-
-const config = {
-  muWallet: walletKey,
-  sequencerUrl: 'https://gw.warp.cc',
-  cuUrl: process.env.CU_URL,
-  port: 3004
->>>>>>> 77f1fdc6
 }
 
 let config = {
