--- conflicted
+++ resolved
@@ -1,56 +1,28 @@
-const fs = require("fs");
-const path = require("path");
+const fs = require("fs")
+const path = require("path")
 
-<<<<<<< HEAD
-const { ArweaveSigner } = require("warp-arbundles");
+globalThis.MU_URL = "http://localhost:3004"
+globalThis.CU_URL = "http://localhost:3005"
+const { writeInteraction, createDataItemSigner } = require("@permaweb/ao-sdk")
 
-globalThis.MU_URL = "http://localhost:3004";
-globalThis.CU_URL = "http://localhost:3005";
-const { writeInteraction, readState } = require("@permaweb/ao-sdk");
+const CONTRACT_TX_ID = "uJFN44vrnt4aLb4hBtfBryY-2z3ag_Us-e896ZaJxHM"
+;(async function () {
+  console.log("Testing ao...")
 
-const CONTRACT_TX_ID = "bUPNPeGqXwj7HtL3iFa0BZzPxNjG4QXHfeXMYCvhV-w";
-=======
-globalThis.MU_URL = 'http://localhost:3004'
-globalThis.CU_URL = 'http://localhost:3005'
-const { writeInteraction, createDataItemSigner } = require('@permaweb/ao-sdk')
+  const walletPath = process.env.PATH_TO_WALLET
 
-const CONTRACT_TX_ID = 'uJFN44vrnt4aLb4hBtfBryY-2z3ag_Us-e896ZaJxHM';
->>>>>>> d24389be
-(async function () {
-  console.log("Testing ao...");
-
-  const walletPath = process.env.PATH_TO_WALLET;
-
-<<<<<<< HEAD
   const walletKey = JSON.parse(
     fs.readFileSync(path.resolve(walletPath), "utf8")
-  );
-  const signer = new ArweaveSigner(walletKey);
-=======
-  const walletKey = JSON.parse(fs.readFileSync(path.resolve(walletPath), 'utf8'))
+  )
   const signer = createDataItemSigner(walletKey)
->>>>>>> d24389be
 
-  const input = { function: "noop" };
-  const tags = [];
+  const input = { function: "noop" }
+  const tags = []
 
-<<<<<<< HEAD
-  const s = await readState(CONTRACT_TX_ID);
-  console.log(s);
-
-  await writeInteraction(CONTRACT_TX_ID, input, signer, tags);
-
-  // let newState = await fetch(`${CU_URL}${CONTRACT_ENDPOINT}${CONTRACT_TX_ID}`);
-  // let newStateJson = await newState.json();
-
-  // console.log(newStateJson);
-})();
-=======
   await writeInteraction({
     contractId: CONTRACT_TX_ID,
     input,
     signer,
-    tags
+    tags,
   })
-})()
->>>>>>> d24389be
+})()